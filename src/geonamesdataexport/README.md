--- conflicted
+++ resolved
@@ -25,13 +25,9 @@
 Install `rdflib` and `requests` dependencies
 
     cd src/geonamesdataexport
-<<<<<<< HEAD
     pip install rdflib==4.2.2
     pip install requests==2.21.0
 
-=======
-    pip install rdflib==4.2.2 requests
->>>>>>> c829b8e3
 
 ## Example usage
 
