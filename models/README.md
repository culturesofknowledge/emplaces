--- conflicted
+++ resolved
@@ -58,40 +58,20 @@
 - [ ] Finalize some URIs to be used
 - [ ] Finalize prefixes
 - [ ] URIs for language codes (consider lexvo?)
-<<<<<<< HEAD
-- [ ] Review format for timespan data; consider alignment with emerging LPiF activity
-=======
 - [ ] Review format for timespan data; align with emerging LPiF activity
->>>>>>> 1b72fbea
 - [ ] ...
 
 
 # Notes (questions and ideas)
 
-<<<<<<< HEAD
-
-=======
 @@TODO: add citation/provenance section for annotations
 @@TODO: allocate URIs for attestations (where for our purposes, the oa:Annotation denotes the attestation)
 @@TODO: revisit "Setting" terminology - see what the latest usage is in Topotime related designs
 @@TODO: related place data - adapt to multi-source struicture?
->>>>>>> 1b72fbea
 
 # Priorities (2018-08-01)
 
 1. Modelling of core data to deal with multiple core data sources
-<<<<<<< HEAD
-    - update diagrams
-    - update sample data
-    - update core data extractor
-2. Need to start getting data into RDF and/or Timbuctoo
-    - e.g.
-    - 4 more towns like Opole to comparable detail
-3. Loose ends
-    - Modelling and Opole data
-    - Related places
-    - Historical place record: minimum viable information
-=======
     - [x] update diagrams
     - [x] update sample data
     - [ ] update core data extractor
@@ -101,7 +81,6 @@
     - [ ] Modelling and Opole data
     - [x] Related places
     - [ ] Historical place record: minimum viable information
->>>>>>> 1b72fbea
        - differs from current place
 4. Info for Lancaster talk - long talk later in August
 
